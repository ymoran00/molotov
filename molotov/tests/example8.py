<<<<<<< HEAD
import json
=======
"""

This Molotov script uses events to generate a success/failure output

"""
>>>>>>> bbd33a9d
import molotov
import time

_T = {}


def _now():
    return time.time() * 1000


@molotov.events()
async def record_time(event, **info):
    if event == 'scenario_start':
        scenario = info['scenario']
        index = (info['wid'], scenario['name'])
        _T[index] = _now()
    if event == 'scenario_success':
        scenario = info['scenario']
        index = (info['wid'], scenario['name'])
        start_time = _T.pop(index, None)
        duration = int(_now() - start_time)
        if start_time is not None:
            print(json.dumps({
                "ts": time.time(),
                "type": "scenario_success",
                "name": scenario['name'],
                "duration": duration,
            }))
    elif event == 'scenario_failure':
        scenario = info['scenario']
        exception = info['exception']
        index = (info['wid'], scenario['name'])
        start_time = _T.pop(index, None)
        duration = int(_now() - start_time)
        if start_time is not None:
            print(json.dumps({
                "ts": time.time(),
                "type": "scenario_failure",
                "name": scenario['name'],
                "exception": exception.__class__.__name__,
                "errorMessage": str(exception),
                "duration": duration
            }))<|MERGE_RESOLUTION|>--- conflicted
+++ resolved
@@ -1,12 +1,9 @@
-<<<<<<< HEAD
-import json
-=======
 """
 
 This Molotov script uses events to generate a success/failure output
 
 """
->>>>>>> bbd33a9d
+import json
 import molotov
 import time
 
